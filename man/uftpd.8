--- conflicted
+++ resolved
@@ -89,7 +89,12 @@
 sub-directory, like
 .Ar upload/ ,
 or similar.
-<<<<<<< HEAD
+.Pp
+An address passed to the client in passive mode can be overridden with
+the
+.Ar pasv_addr
+option (real data socket address remains unchanged). This may be useful
+for passing through some types of NAT.
 .It Fl p Ar FILE
 File to store process ID for signaling
 .Nm .
@@ -98,13 +103,6 @@
 was configured at build time, and also the UNIX system it runs on,
 but often it is found in
 .Pa /var/run/uftpd.pid .
-=======
-.Pp
-An address passed to the client in passive mode can be overrided with the
-.Ar pasv_addr
-option (real data socket address remains unchanged). This may be useful for
-passing through some types of NAT.
->>>>>>> d56721db
 .It Fl s
 Use syslog, even if running in foreground, default when running in the
 background
