/* uftpd -- the no nonsense (T)FTP server
 *
 * Copyright (c) 2014-2020  Joachim Nilsson <troglobit@gmail.com>
 *
 * Permission to use, copy, modify, and/or distribute this software for any
 * purpose with or without fee is hereby granted, provided that the above
 * copyright notice and this permission notice appear in all copies.
 *
 * THE SOFTWARE IS PROVIDED "AS IS" AND THE AUTHOR DISCLAIMS ALL WARRANTIES
 * WITH REGARD TO THIS SOFTWARE INCLUDING ALL IMPLIED WARRANTIES OF
 * MERCHANTABILITY AND FITNESS. IN NO EVENT SHALL THE AUTHOR BE LIABLE FOR
 * ANY SPECIAL, DIRECT, INDIRECT, OR CONSEQUENTIAL DAMAGES OR ANY DAMAGES
 * WHATSOEVER RESULTING FROM LOSS OF USE, DATA OR PROFITS, WHETHER IN AN
 * ACTION OF CONTRACT, NEGLIGENCE OR OTHER TORTIOUS ACTION, ARISING OUT OF
 * OR IN CONNECTION WITH THE USE OR PERFORMANCE OF THIS SOFTWARE.
 */

#include "uftpd.h"

/* Global daemon settings */
char *prognm      = PACKAGE_NAME;
char *pidfn       = NULL;
char *home        = NULL;
int   inetd       = 0;
int   background  = 1;
int   do_syslog   = 1;
int   do_ftp      = FTP_DEFAULT_PORT;
int   do_tftp     = TFTP_DEFAULT_PORT;
char *pasv_addr   = NULL;
int   do_insecure = 0;
pid_t tftp_pid    = 0;
struct passwd *pw = NULL;

/* Event contexts */
static uev_t ftp_watcher;
static uev_t tftp_watcher;
static uev_t sigchld_watcher;
static uev_t sigterm_watcher;
static uev_t sigint_watcher;
static uev_t sighup_watcher;
static uev_t sigquit_watcher;


static int version(void)
{
	printf("%s\n", PACKAGE_VERSION);
	return 0;
}

static int usage(int code)
{
	int is_inetd = string_match(prognm, "in.");

	if (is_inetd)
		printf("\nUsage: %s [-hv] [-l LEVEL] [PATH]\n\n", prognm);
	else
		printf("\nUsage: %s [-hnsv] [-l LEVEL] [-o ftp=PORT,tftp=PORT,writable] [-p FILE] [PATH]\n\n", prognm);

	printf("  -h         Show this help text\n"
	       "  -l LEVEL   Set log level: none, err, notice (default), info, debug\n");
	if (!is_inetd)
		printf("  -n         Run in foreground, do not detach from controlling terminal\n"
		       "  -o OPT     Options:\n"
		       "                      ftp=PORT\n"
		       "                      tftp=PORT\n"
		       "                      writable\n"
<<<<<<< HEAD
		       "  -p FILE    File to store process ID for signaling %s\n"
		       "  -s         Use syslog, even if running in foreground, default w/o -n\n",
		       prognm);
=======
		       "                      pasv_addr=ADDR\n"
		       "  -s         Use syslog, even if running in foreground, default w/o -n\n");
>>>>>>> d56721db

	printf("  -v         Show program version\n\n");
	printf("The optional 'PATH' defaults to the $HOME of the /etc/passwd user 'ftp'\n"
	       "Bug report address: %-40s\n", PACKAGE_BUGREPORT);
#ifdef PACKAGE_URL
	printf("Project homepage: %s\n", PACKAGE_URL);
#endif

	return code;
}

/*
 * SIGCHLD: one of our children has died
 */
static void sigchld_cb(uev_t *w, void *arg, int events)
{
	while (1) {
		pid_t pid;

		pid = waitpid(0, NULL, WNOHANG);
		if (pid <= 0)
			break;

		/* TFTP client disconnected, we can now serve TFTP again! */
		if (pid == tftp_pid) {
			DBG("Previous TFTP session ended, restarting TFTP watcher ...");
			tftp_pid = 0;
			uev_io_start(&tftp_watcher);
		}
	}
}

/*
 * SIGQUIT: request termination
 */
static void sigquit_cb(uev_t *w, void *arg, int events)
{
	INFO("Received signal %d, exiting ...", w->signo);

	/* Forward signal to any children in this process group. */
	if (killpg(getpgrp(), SIGTERM))
		WARN(errno, "Failed signalling children");

	/* Give them time to exit gracefully. */
	while (wait(NULL) != -1)
		;

	if (home)
		free(home);

	/* Leave main loop. */
	uev_exit(w->ctx);
}

static void sig_init(uev_ctx_t *ctx)
{
	uev_signal_init(ctx, &sigchld_watcher, sigchld_cb, NULL, SIGCHLD);
	uev_signal_init(ctx, &sigterm_watcher, sigquit_cb, NULL, SIGTERM);
	uev_signal_init(ctx, &sigint_watcher,  sigquit_cb, NULL, SIGINT);
	uev_signal_init(ctx, &sighup_watcher,  sigquit_cb, NULL, SIGHUP);
	uev_signal_init(ctx, &sigquit_watcher, sigquit_cb, NULL, SIGQUIT);
}

static int find_port(char *service, char *proto, int fallback)
{
	int port = fallback;
	struct servent *sv;

	sv = getservbyname(service, proto);
	if (!sv)
		WARN(errno, "Cannot find service %s/%s, defaulting to %d.", service, proto, port);
	else
		port = ntohs(sv->s_port);

	DBG("Found port %d for service %s, proto %s (fallback port %d)", port, service, proto, fallback);

	return port;
}

static int init(uev_ctx_t *ctx)
{
	/* Figure out FTP/TFTP ports */
	if (do_ftp == 1)
		do_ftp  = find_port(FTP_SERVICE_NAME, FTP_PROTO_NAME, FTP_DEFAULT_PORT);
	if (do_tftp == 1)
		do_tftp = find_port(TFTP_SERVICE_NAME, TFTP_PROTO_NAME, TFTP_DEFAULT_PORT); 

	/* Figure out FTP home directory */
	if (!home) {
		pw = getpwnam(FTP_DEFAULT_USER);
		if (!pw) {
			WARN(errno, "Cannot find user %s, falling back to %s as FTP root.",
			     FTP_DEFAULT_USER, FTP_DEFAULT_HOME);
			home = strdup(FTP_DEFAULT_HOME);
		} else {
			home = strdup(pw->pw_dir);
		}
	}

	if (!home || access(home, F_OK)) {
		ERR(errno, "Cannot access FTP root %s", home ? home : "NIL");
		return 1;
	}

	return uev_init(ctx);
}

static void ftp_cb(uev_t *w, void *arg, int events)
{
        int client;

	if (UEV_ERROR == events || UEV_HUP == events) {
		uev_io_stop(w);
		close(w->fd);
		return;
	}

        client = accept(w->fd, NULL, NULL);
        if (client < 0) {
                WARN(errno, "Failed accepting FTP client connection");
                return;
        }

        ftp_session(arg, client);
}

static void tftp_cb(uev_t *w, void *arg, int events)
{
	uev_io_stop(w);

	if (UEV_ERROR == events || UEV_HUP == events) {
		close(w->fd);
		return;
	}

        tftp_pid = tftp_session(arg, w->fd);
	if (tftp_pid < 0) {
		tftp_pid = 0;
		uev_io_start(w);
	}
}

static int start_service(uev_ctx_t *ctx, uev_t *w, uev_cb_t *cb, int port, int type, char *desc)
{
	int sd;

	if (!port)
		/* Disabled */
		return 1;

	sd = open_socket(port, type, desc);
	if (sd < 0) {
		if (EACCES == errno)
			WARN(0, "Not allowed to start %s service.%s",
			     desc, port < 1024 ? "  Privileged port." : "");
		return 1;
	}

	INFO("Starting %s server on port %d ...", desc, port);
	uev_io_init(ctx, w, cb, ctx, sd, UEV_READ);

	return 0;
}

static int serve_files(uev_ctx_t *ctx)
{
	int ftp, tftp;

	DBG("Starting services ...");
	ftp  = start_service(ctx, &ftp_watcher,   ftp_cb, do_ftp, SOCK_STREAM, "FTP");
	tftp = start_service(ctx, &tftp_watcher, tftp_cb, do_tftp, SOCK_DGRAM, "TFTP");

	/* Check if failed to start any service ... */
	if (ftp && tftp)
		return 1;

	/* Setup signal callbacks */
	sig_init(ctx);

	/* We're now up and running, save pid file. */
	pidfile(pidfn);

	INFO("Serving files from %s ...", home);

	return uev_run(ctx, 0);
}

static char *progname(char *arg0)
{
       char *nm;

       nm = strrchr(arg0, '/');
       if (nm)
	       nm++;
       else
	       nm = arg0;

       return nm;
}

int main(int argc, char **argv)
{
	int c;
	enum {
		FTP_OPT = 0,
		TFTP_OPT,
		SEC_OPT,
		PASV_OPT
	};
	char *subopts;
	char *const token[] = {
		[FTP_OPT]  = "ftp",
		[TFTP_OPT] = "tftp",
		[SEC_OPT]  = "writable",
		[PASV_OPT] = "pasv_addr",
		NULL
	};
	uev_ctx_t ctx;
	struct in_addr in_pasv_addr;

	pidfn = prognm = progname(argv[0]);
	while ((c = getopt(argc, argv, "hl:no:p:sv")) != EOF) {
		switch (c) {
		case 'h':
			return usage(0);

		case 'l':
			loglevel = loglvl(optarg);
			if (-1 == loglevel)
				return usage(1);
			break;

		case 'n':
			background = 0;
			do_syslog--;
			break;

		case 'o':
			subopts = optarg;
			while (*subopts != '\0') {
				char *value;

				switch (getsubopt(&subopts, token, &value)) {
				case FTP_OPT:
					if (!value) {
						fprintf(stderr, "Missing port argument to -o ftp=PORT\n");
						return usage(1);
					}
					do_ftp = atoi(value);
					break;

				case TFTP_OPT:
					if (!value) {
						fprintf(stderr, "Missing port argument to -o tftp=PORT\n");
						return usage(1);
					}
					do_tftp = atoi(value);
					break;
				case PASV_OPT:
					if (!value) {
						fprintf(stderr, "Missing PASV address argument to -o pasv_addr=ADDR");
						return usage(1);
					}
					if (!inet_aton(value,&in_pasv_addr)) {
						fprintf(stderr, "Value specified to pasv_addr is not a valid IPv4 address");
						return usage(1);
					}
					pasv_addr = strdup(value);
					break;
				case SEC_OPT:
					do_insecure = 1;
					break;

				default:
					fprintf(stderr, "Unrecognized option '%s'\n", value);
					return usage(1);
				}
			}
			break;

		case 'p':
			pidfn = optarg;
			break;

		case 's':
			do_syslog++;
			break;

		case 'v':
			return version();

		default:
			return usage(1);
		}
	}

	if (optind < argc) {
		home = realpath(argv[optind], NULL);
		if (!home) {
			ERR(errno, "Invalid FTP root %s", argv[optind]);
			return 1;
		}
	}

	/* Inetd mode enforces foreground and syslog */
	if (string_compare(prognm, "in.tftpd")) {
		inetd      = 1;
		do_ftp     = 0;
		do_tftp    = 1;
		background = 0;
		do_syslog  = 1;
	} else if (string_compare(prognm, "in.ftpd")) {
		inetd      = 1;
		do_ftp     = 1;
		do_tftp    = 0;
		background = 0;
		do_syslog  = 1;
	}

	if (do_syslog) {
		openlog(prognm, LOG_PID | LOG_NDELAY, LOG_FTP);
		setlogmask(LOG_UPTO(loglevel));
	}

	DBG("Initializing ...");
	if (init(&ctx)) {
		ERR(0, "Failed initializing, exiting.");
		return 1;
	}

	if (inetd) {
		int sd;
		pid_t pid;

		INFO("Started from inetd, serving files from %s ...", home);

		/* Ensure socket is non-blocking */
		sd = STDIN_FILENO;
		(void)fcntl(sd, F_SETFL, fcntl(sd, F_GETFL, 0) | O_NONBLOCK);

		if (do_tftp)
			pid = tftp_session(&ctx, sd);
		else
			pid = ftp_session(&ctx, sd);

		if (-1 == pid)
			return 1;
		return 0;
	}

	if (background) {
		DBG("Daemonizing ...");
		if (-1 == daemon(0, 0)) {
			ERR(errno, "Failed daemonizing");
			return 1;
		}
	}

	DBG("Serving files as PID %d ...", getpid());
	return serve_files(&ctx);
}

/**
 * Local Variables:
 *  indent-tabs-mode: t
 *  c-file-style: "linux"
 * End:
 */<|MERGE_RESOLUTION|>--- conflicted
+++ resolved
@@ -64,14 +64,10 @@
 		       "                      ftp=PORT\n"
 		       "                      tftp=PORT\n"
 		       "                      writable\n"
-<<<<<<< HEAD
+		       "                      pasv_addr=ADDR\n"
 		       "  -p FILE    File to store process ID for signaling %s\n"
 		       "  -s         Use syslog, even if running in foreground, default w/o -n\n",
 		       prognm);
-=======
-		       "                      pasv_addr=ADDR\n"
-		       "  -s         Use syslog, even if running in foreground, default w/o -n\n");
->>>>>>> d56721db
 
 	printf("  -v         Show program version\n\n");
 	printf("The optional 'PATH' defaults to the $HOME of the /etc/passwd user 'ftp'\n"
